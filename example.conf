--- conflicted
+++ resolved
@@ -4,11 +4,7 @@
 # length of the box in Mpc/h
 BoxLength       = 250
 # starting redshift
-<<<<<<< HEAD
-zstart       = 100.0
-=======
 zstart          = 49.0
->>>>>>> e7ebed55
 # order of the LPT to be used (1,2 or 3)
 LPTorder        = 3
 # also do baryon ICs?
@@ -19,28 +15,17 @@
 ParticleLoad    = sc
 
 [cosmology]
-<<<<<<< HEAD
 transfer     = CLASS
-ztarget      = 100.0 
-#transfer     = eisenstein
+ztarget      = 0.0 
+# transfer     = eisenstein
+# transfer        = file_CAMB
+# transfer_file   = wmap5_transfer_out_z0.dat
 Omega_m      = 0.302
 Omega_b      = 0.045
 Omega_L      = 0.698
 H0           = 70.3
 sigma_8      = 0.811
 nspec        = 0.961
-=======
-transfer        = CLASS 
-# transfer        = eisenstein
-# transfer        = file_CAMB
-# transfer_file   = wmap5_transfer_out_z0.dat
-Omega_m         = 0.302
-Omega_b         = 0.045
-Omega_L         = 0.698
-H0              = 70.3
-sigma_8         = 0.811
-nspec           = 0.961
->>>>>>> e7ebed55
 
 # anisotropic large scale tidal field
 #LSS_aniso_lx   = +0.1
