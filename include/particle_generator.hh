// This file is part of monofonIC (MUSIC2)
// A software package to generate ICs for cosmological simulations
// Copyright (C) 2020 by Oliver Hahn
// 
// monofonIC is free software: you can redistribute it and/or modify
// it under the terms of the GNU General Public License as published by
// the Free Software Foundation, either version 3 of the License, or
// (at your option) any later version.
// 
// monofonIC is distributed in the hope that it will be useful,
// but WITHOUT ANY WARRANTY; without even the implied warranty of
// MERCHANTABILITY or FITNESS FOR A PARTICULAR PURPOSE.  See the
// GNU General Public License for more details.
// 
// You should have received a copy of the GNU General Public License
// along with this program.  If not, see <http://www.gnu.org/licenses/>.
#pragma once

#include <math/vec3.hh>
#include <grid_ghosts.hh>
#include <grid_interpolate.hh>

#if defined(USE_HDF5)
#include "HDF_IO.hh"
#endif

namespace particle
{
    using vec3 = std::array<real_t,3>;

    enum lattice
    {
        lattice_masked = -2, // masked lattices are SC lattices with a specifiable mask leaving out particles
        lattice_glass = -1,  // glass: needs a glass file
        lattice_sc = 0,  // SC : simple cubic
        lattice_bcc = 1, // BCC: body-centered cubic
        lattice_fcc = 2, // FCC: face-centered cubic
        lattice_rsc = 3, // RSC: refined simple cubic
    };

    // const std::vector<std::vector<bool>> lattice_masks =
    // {
    //     // mask from Richings et al. https://arxiv.org/pdf/2005.14495.pdf
    //     {true,true,true,true,true,true,true,false},
    // };

    const std::vector<std::vector<vec3_t<real_t>>> lattice_shifts =
        {
            // first shift must always be zero! (otherwise set_positions and set_velocities break)
            /* SC : */ {{real_t{0.0}, real_t{0.0}, real_t{0.0}}},
            /* BCC: */ {{real_t{0.0}, real_t{0.0}, real_t{0.0}}, {real_t{0.5}, real_t{0.5}, real_t{0.5}}},
            /* FCC: */ {{real_t{0.0}, real_t{0.0}, real_t{0.0}}, {real_t{0.0}, real_t{0.5}, real_t{0.5}}, {real_t{0.5}, real_t{0.0}, real_t{0.5}}, {real_t{0.5}, real_t{0.5}, real_t{0.0}}},
            /* RSC: */ {{real_t{0.0}, real_t{0.0}, real_t{0.0}}, {real_t{0.0}, real_t{0.0}, real_t{0.5}}, {real_t{0.0}, real_t{0.5}, real_t{0.0}}, {real_t{0.0}, real_t{0.5}, real_t{0.5}}, {real_t{0.5}, real_t{0.0}, real_t{0.0}}, {real_t{0.5}, real_t{0.0}, real_t{0.5}}, {real_t{0.5}, real_t{0.5}, real_t{0.0}}, {real_t{0.5}, real_t{0.5}, real_t{0.5}}},
    };

    const std::vector<vec3_t<real_t>> second_lattice_shift =
        {
            /* SC : */ {real_t{0.5}, real_t{0.5}, real_t{0.5}}, // this corresponds to CsCl lattice
            /* BCC: */ {real_t{0.5}, real_t{0.5}, real_t{0.0}}, // is there a diatomic lattice with BCC base?!?
            /* FCC: */ {real_t{0.5}, real_t{0.5}, real_t{0.5}}, // this corresponds to NaCl lattice
                                        // /* FCC: */ {real_t{0.25}, real_t{0.25}, real_t{0.25}}, // this corresponds to Zincblende/GaAs lattice
            /* RSC: */ {real_t{0.25}, real_t{0.25}, real_t{0.25}},
    };

    template <typename field_t>
    class lattice_generator
    {
        protected:

        struct glass
        {
            using data_t = typename field_t::data_t;
            size_t num_p, off_p;
            grid_interpolate<1, field_t> interp_;
            std::vector<vec3> glass_posr;

            glass( config_file& cf, const field_t &field )
            : num_p(0), off_p(0), interp_( field )
            {
                std::vector<real_t> glass_pos;
                real_t lglassbox = 1.0;

                std::string glass_fname = cf.get_value<std::string>("setup", "GlassFileName");
                size_t ntiles = cf.get_value<size_t>("setup", "GlassTiles");

#if defined(USE_HDF5)
                HDFReadGroupAttribute(glass_fname, "Header", "BoxSize", lglassbox);
                HDFReadDataset(glass_fname, "/PartType1/Coordinates", glass_pos);
#else
                throw std::runtime_error("Class lattice requires HDF5 support. Enable and recompile.");
#endif

                size_t np_in_file = glass_pos.size() / 3;
#if defined(USE_MPI)
                num_p = np_in_file * ntiles * ntiles * ntiles / MPI::get_size();
                off_p = MPI::get_rank() * num_p;
#else
                num_p = np_in_file * ntiles * ntiles * ntiles;
                off_p = 0;
#endif

                music::ilog << "Glass file contains " << np_in_file << " particles." << std::endl;

                glass_posr.assign(num_p, {0.0, 0.0, 0.0});

                std::array<real_t, 3> ng({real_t(field.n_[0]), real_t(field.n_[1]), real_t(field.n_[2])});

                #pragma omp parallel for
                for (size_t i = 0; i < num_p; ++i)
                {
                    size_t idxpart = off_p + i;
                    size_t idx_in_glass = idxpart % np_in_file;
                    size_t idxtile = idxpart / np_in_file;
                    size_t tile_z = idxtile % (ntiles * ntiles);
                    size_t tile_y = ((idxtile - tile_z) / ntiles) % ntiles;
                    size_t tile_x = (((idxtile - tile_z) / ntiles) - tile_y) / ntiles;
                    glass_posr[i][0] = std::fmod((glass_pos[3 * idx_in_glass + 0] / lglassbox + real_t(tile_x)) / ntiles * ng[0] + ng[0], ng[0]);
                    glass_posr[i][1] = std::fmod((glass_pos[3 * idx_in_glass + 1] / lglassbox + real_t(tile_y)) / ntiles * ng[1] + ng[1], ng[1]);
                    glass_posr[i][2] = std::fmod((glass_pos[3 * idx_in_glass + 2] / lglassbox + real_t(tile_z)) / ntiles * ng[2] + ng[2], ng[2]);
                }

#if defined(USE_MPI)
                interp_.domain_decompose_pos(glass_posr);

                num_p = glass_posr.size();
                std::vector<size_t> all_num_p( MPI::get_size(), 0 );
                MPI_Allgather( &num_p, 1, MPI_UNSIGNED_LONG_LONG, &all_num_p[0], 1, MPI_UNSIGNED_LONG_LONG, MPI_COMM_WORLD );
                off_p = 0;
                for( int itask=0; itask<=MPI::get_rank(); ++itask ){
                    off_p += all_num_p[itask];
                }
#endif
            }

            void update_ghosts( const field_t &field )
            {
                interp_.update_ghosts( field );
            }

            data_t get_at( const vec3& x ) const noexcept
            {
                return interp_.get_cic_at( x );
            }

            size_t size() const noexcept
            {
                return num_p;
            }

            size_t offset() const noexcept
            {
                return off_p;
            }
        };

        std::unique_ptr<glass> glass_ptr_;

        private:
        particle::container particles_;
        size_t global_num_particles_;

        static constexpr int masksize_ = 2;
        std::array<int, masksize_*masksize_*masksize_> particle_type_mask_;

        inline int get_mask_value( const vec3_t<size_t>& global_idx_3d ) const
        {
            int sig = ((global_idx_3d[0]%masksize_)*masksize_
                       +global_idx_3d[1]%masksize_)*masksize_
                       +global_idx_3d[2]%masksize_;
            return particle_type_mask_[sig];
        }

        template< typename ggrid_t >
        inline real_t get_mean_mask_value( const ggrid_t& gg_field, const vec3_t<size_t>& global_idx_3d, size_t i, size_t j, size_t k, int lattice_index ) const
        {
            ptrdiff_t ox = (ptrdiff_t)i-(ptrdiff_t)(global_idx_3d[0]%masksize_);
            ptrdiff_t oy = (ptrdiff_t)j-(ptrdiff_t)(global_idx_3d[1]%masksize_);
            ptrdiff_t oz = (ptrdiff_t)k-(ptrdiff_t)(global_idx_3d[2]%masksize_);
            size_t count_full{0}, count_masked{0};
            real_t mean_full{0.0}, mean_masked{0.0};
            for( size_t i=0; i<masksize_; ++i ){
                for( size_t j=0; j<masksize_; ++j ){
                    for( size_t k=0; k<masksize_; ++k ){
                        mean_full += gg_field.relem( ox+i, oy+j, oz+k );
                        ++count_full;
                        if( particle_type_mask_[4*i+2*j+k] == lattice_index ){
                            mean_masked += gg_field.relem( ox+i, oy+j, oz+k );
                            ++count_masked;
                        }
                    }
                }
            }
            mean_full /= count_full;
            mean_masked /= count_masked;
            return mean_masked - mean_full;
        }

        public:
        /**
         * @brief Construct a new lattice generator object
         * 
         * @param lattice_type Type of the lattice (currently: 0=SC, 1=BCC, 2=FCC, 3=double SC, -1=glass, -2=masked SC)
         * @param lattice_index Index of the 'atom type', i.e. whether CDM, baryons, ... (currently only supports 0 or 1)
         * @param b64reals Boolean whether 64bit floating point shall be used to store positions/velocities/masses
         * @param b64ids  Boolean whether 64bit integers should be used for IDS
         * @param bwithmasses Boolean whether distinct masses for each particle shall be stored
         * @param IDoffset The global ID offset to be applied to this generation of particles
         * @param field Reference to the field from which particles shall be generated (used only to set dimensions)
         * @param cf Reference to the config_file object
         */

        lattice_generator(lattice lattice_type, int lattice_index, const bool b64reals, const bool b64ids, const bool bwithmasses, size_t IDoffset, const field_t &field, config_file &cf)
        : global_num_particles_(0)
        {
<<<<<<< HEAD
            if (lattice_type != lattice_glass)
            {
                music::wlog << "Glass ICs will currently be incorrect due to disabled ghost zone updates! " << std::endl;
=======
            // initialise the particle mask with zeros (only used if lattice_type==lattice_masked)
            for( auto& m : particle_type_mask_) m = 0;
>>>>>>> c56136a8

            if (lattice_type >= 0) // These are the Bravais lattices
            {
                // number of modes present in the field
                const size_t num_p_in_load = field.local_size();
                // unless SC lattice is used, particle number is a multiple of the number of modes (=num_p_in_load):
                const size_t overload = 1ull << std::max<int>(0, lattice_type); // 1 for sc, 2 for bcc, 4 for fcc, 8 for rsc
                // allocate memory for all local particles
                particles_.allocate(overload * num_p_in_load, b64reals, b64ids, bwithmasses);
                // set the global number of particles for this lattice_type and lattice_index
                global_num_particles_ = field.global_size() * overload;

                // set particle IDs to the Lagrangian coordinate (1D encoded) with additionally the field shift encoded as well

                IDoffset = IDoffset * overload * field.global_size();

                for (size_t i = 0, ipcount = 0; i < field.rsize(0); ++i)
                {
                    for (size_t j = 0; j < field.rsize(1); ++j)
                    {
                        for (size_t k = 0; k < field.rsize(2); ++k, ++ipcount)
                        {
                            for (size_t iload = 0; iload < overload; ++iload)
                            {
                                if (b64ids)
                                {
                                    particles_.set_id64(ipcount + iload * num_p_in_load, IDoffset + overload * field.get_cell_idx_1d(i, j, k) + iload);
                                }
                                else
                                {
                                    particles_.set_id32(ipcount + iload * num_p_in_load, IDoffset + overload * field.get_cell_idx_1d(i, j, k) + iload);
                                }
                            }
                        }
                    }
                }
            }
            else if( lattice_type == lattice_masked )
            {
                if( field.global_size()%8 != 0 ){
                    music::elog << "For masked lattice type, linear field resolution must be a multiple of two." << std::endl;
                    abort();
                }

                if( lattice_index > 1 || lattice_index < 0 ){
                    music::elog << "For masked lattice type, lattice index must be 0 or 1." << std::endl;
                    abort();
                }

                // set the particle mask 
                if( cf.get_value_safe("setup","DoBaryons",false) )
                {
                    unsigned mask_type = cf.get_value_safe("setup","ParticleMaskType",3);
                    // mask everywehere 0, except the last element
                    for( auto& m : particle_type_mask_) m = -1;
                    particle_type_mask_[0] = 0; // CDM at corner of unit cube
                    if( mask_type & 1<<0 ) {
                        // edge centers
                        particle_type_mask_[1] = 0; // CDM
                        particle_type_mask_[2] = 0; // CDM
                        particle_type_mask_[4] = 0; // CDM
                    }
                    if( mask_type & 1<<1 ){
                        // face centers
                        particle_type_mask_[3] = 0; // CDM
                        particle_type_mask_[5] = 0; // CDM
                        particle_type_mask_[6] = 0; // CDM
                    }
                    particle_type_mask_[7] = 1; // baryon at cell center (aka opposite corner)
                }else{
                    // mask everywhere 0, all particle locations are occupied by CDM
                    for( auto& m : particle_type_mask_) m = 0;
                }

                // count number of particles taking into account masking
                size_t ipcount = 0;
                for (size_t i = 0; i < field.rsize(0); ++i)
                {
                    for (size_t j = 0; j < field.rsize(1); ++j)
                    {
                        for (size_t k = 0; k < field.rsize(2); ++k)
                        {
                            if( this->get_mask_value(field.get_cell_idx_3d(i,j,k)) != lattice_index ) continue;
                            ++ipcount;
                        }
                    }
                }

                // set global number of particles
#if defined(USE_MPI)
                MPI_Allreduce( &ipcount, &global_num_particles_, 1, MPI_UNSIGNED_LONG_LONG, MPI_SUM, MPI_COMM_WORLD );
#else
                global_num_particles_ = ipcount;
#endif

                // number of modes present in the field
                const size_t num_p_in_load = ipcount;

                // allocate memory for all local particles
                particles_.allocate(num_p_in_load, b64reals, b64ids, bwithmasses);

                // set particle IDs to the Lagrangian coordinate (1D encoded) with additionally the field shift encoded as well
                IDoffset = IDoffset * field.global_size();

                for (size_t i = 0, ipcount = 0; i < field.rsize(0); ++i)
                {
                    for (size_t j = 0; j < field.rsize(1); ++j)
                    {
                        for (size_t k = 0; k < field.rsize(2); ++k)
                        {
                            if( this->get_mask_value(field.get_cell_idx_3d(i,j,k)) != lattice_index ) continue;

                            if (b64ids)
                            {
                                particles_.set_id64(ipcount, IDoffset + field.get_cell_idx_1d(i, j, k));
                            }
                            else
                            {
                                particles_.set_id32(ipcount, IDoffset + field.get_cell_idx_1d(i, j, k));
                            }
                            ++ipcount;
                        }
                    }
                }

            }
            else if( lattice_type == lattice_glass )
            {
                music::wlog << "Glass ICs will currently be incorrect due to disabled ghost zone updates! ";

                glass_ptr_ = std::make_unique<glass>( cf, field );
                particles_.allocate(glass_ptr_->size(), b64reals, b64ids, false);

                #pragma omp parallel for
                for (size_t i = 0; i < glass_ptr_->size(); ++i)
                {
                    if (b64ids)
                    {
                        particles_.set_id64(i, IDoffset + i + glass_ptr_->offset());
                    }
                    else
                    {
                        particles_.set_id32(i, IDoffset + i + glass_ptr_->offset());
                    }
                }
            }

            music::ilog << "Created Particles [" << lattice_index << "] : " << global_num_particles_ << std::endl;

        }

        // invalidates field, phase shifted to unspecified position after return
        void set_masses(const lattice lattice_type, int lattice_index, const real_t munit, const bool b64reals, field_t &field, config_file &cf)
        {
            // works only for Bravais types and masked type
            assert( lattice_type>=0 || lattice_type==lattice_masked );

            if (lattice_type >= 0) // Bravais lattices
            {
                if( lattice_index > 1 || lattice_index < 0 ){
                    music::elog << "For Bravais lattice type, lattice index must be 0 or 1." << std::endl;
                    abort();
                }

                const size_t overload = 1ull << std::max<int>(0, lattice_type); // 1 for sc, 2 for bcc, 4 for fcc, 8 for rsc
                const size_t num_p_in_load = field.local_size();
                const real_t pmeanmass = munit / real_t(field.global_size()* overload);

                bool bmass_negative = false;
                auto mean_pm = field.mean() * pmeanmass;
                auto std_pm  = field.std()  * pmeanmass;

                for (int ishift = 0; ishift < (1 << lattice_type); ++ishift)
                {
                    // if we are dealing with the secondary lattice, apply a global shift
                    if (ishift == 0 && lattice_index > 0)
                    {
                        field.shift_field(second_lattice_shift[lattice_type]);
                    }

                    // can omit first shift since zero by convention, unless shifted already above, otherwise apply relative phase shift
                    if (ishift > 0)
                    {
                        field.shift_field(lattice_shifts[lattice_type][ishift] - lattice_shifts[lattice_type][ishift - 1]);
                    }
                    // read out values from phase shifted field and set assoc. particle's value
                    const auto ipcount0 = ishift * num_p_in_load;
                    for (size_t i = 0, ipcount = ipcount0; i < field.size(0); ++i)
                    {
                        for (size_t j = 0; j < field.size(1); ++j)
                        {
                            for (size_t k = 0; k < field.size(2); ++k)
                            {
                                // get
                                const auto pmass = pmeanmass * field.relem(i, j, k);

                                // check for negative mass
                                bmass_negative |= pmass<0.0;

                                // set
                                if (b64reals) particles_.set_mass64(ipcount++, pmass);
                                else particles_.set_mass32(ipcount++, pmass);
                            }
                        }
                    }
                }
                
                // diagnostics
                music::ilog << "Particle Mass :  mean/munit = " << mean_pm/munit  << " ; fractional RMS = " << std_pm / mean_pm * 100.0 << "%" << std::endl;
                if(std_pm / mean_pm > 0.1 ) music::wlog << "Particle mass perturbation larger than 10%, consider decreasing \n\t  the starting redshift or disabling baryon decaying modes." << std::endl;
                if(bmass_negative) music::elog << "Negative particle mass produced! Decrease the starting \n\t  redshift or disable baryon decaying modes!" << std::endl;
            } else if( lattice_type == lattice_masked ) {
                if( field.global_size()%8 != 0 ){
                    music::elog << "For masked lattice type, linear field resolution must be a multiple of two." << std::endl;
                    abort();
                }

                if( lattice_index > 1 || lattice_index < 0 ){
                    music::elog << "For masked lattice type, lattice index must be 0 or 1." << std::endl;
                    abort();
                }

                grid_with_ghosts<1, true, true, field_t> gg_field(field);

                const real_t pmeanmass = munit / global_num_particles_;

                bool bmass_negative = false;
                real_t mean_pm = 0.0;//field.mean() * pmeanmass;
                real_t std_pm  = 0.0; //field.std()  * pmeanmass;

                // read out values from phase shifted field and set assoc. particle's value
                for (size_t i = 0, ipcount = 0; i < field.size(0); ++i)
                {
                    for (size_t j = 0; j < field.size(1); ++j)
                    {
                        for (size_t k = 0; k < field.size(2); ++k)
                        {
                            const auto idx3 = field.get_cell_idx_3d(i,j,k);

                            if( this->get_mask_value(idx3) != lattice_index ) continue;

                            const auto mean_mask = this->get_mean_mask_value( gg_field, idx3, i, j, k, lattice_index );

                            // get
                            const auto pmass = pmeanmass * (field.relem(i, j, k) - mean_mask);

                            // check for negative mass
                            bmass_negative |= pmass<0.0;

                            // set
                            if (b64reals) particles_.set_mass64(ipcount++, pmass);
                            else particles_.set_mass32(ipcount++, pmass);

                            // statistics
                            mean_pm += pmass;
                            std_pm += pmass*pmass;
                        }
                    }
                }
                #if defined(USE_MPI)
                {
                    double local_mean_pm = mean_pm, local_std_pm = std_pm;
                    MPI_Allreduce( &local_mean_pm, &mean_pm, 1, MPI_DOUBLE, MPI_SUM, MPI_COMM_WORLD );
                    MPI_Allreduce( &local_std_pm, &std_pm, 1, MPI_DOUBLE, MPI_SUM, MPI_COMM_WORLD );
                }
                #endif
                mean_pm /= global_num_particles_;
                std_pm /= global_num_particles_;
                std_pm -= mean_pm*mean_pm;
                
                // diagnostics
                music::ilog << "Particle Mass :  mean/munit = " << mean_pm/munit  << " ; fractional RMS = " << std_pm / mean_pm * 100.0 << "%" << std::endl;
                if(std_pm / mean_pm > 0.1 ) music::wlog << "Particle mass perturbation larger than 10%, consider decreasing \n\t  the starting redshift or disabling baryon decaying modes." << std::endl;
                if(bmass_negative) music::elog << "Negative particle mass produced! Decrease the starting \n\t  redshift or disable baryon decaying modes!" << std::endl;
            }else{
                // should not happen
                music::elog << "Cannot have individual particle masses for glasses!" << std::endl;
                throw std::runtime_error("cannot have individual particle masses for glasses");
            }
        }

        // invalidates field, phase shifted to unspecified position after return
        void set_positions(const lattice lattice_type, int lattice_index, int idim, real_t lunit, const bool b64reals, field_t &field, config_file &cf)
        {
            
            if (lattice_type >= 0) // Bravais lattice
            {
                if( lattice_index > 1 || lattice_index < 0 ){
                    music::elog << "For Bravais lattice type, lattice index must be 0 or 1." << std::endl;
                    abort();
                }

                const size_t num_p_in_load = field.local_size();
                for (int ishift = 0; ishift < (1 << lattice_type); ++ishift)
                {
                    // if we are dealing with the secondary lattice, apply a global shift
                    if (ishift == 0 && lattice_index==1)
                    {
                        field.shift_field(second_lattice_shift[lattice_type]);
                    }

                    // can omit first shift since zero by convention, unless shifted already above, otherwise apply relative phase shift
                    if (ishift > 0)
                    {
                        field.shift_field(lattice_shifts[lattice_type][ishift] - lattice_shifts[lattice_type][ishift - 1]);
                    }
                    // read out values from phase shifted field and set assoc. particle's value
                    const auto ipcount0 = ishift * num_p_in_load;
                    for (size_t i = 0, ipcount = ipcount0; i < field.size(0); ++i)
                    {
                        for (size_t j = 0; j < field.size(1); ++j)
                        {
                            for (size_t k = 0; k < field.size(2); ++k)
                            {
                                auto pos = field.template get_unit_r_shifted<real_t>(i, j, k, lattice_shifts[lattice_type][ishift] + (lattice_index==1 ? second_lattice_shift[lattice_type] : vec3_t<real_t>{real_t(0.), real_t(0.), real_t(0.)}));
                                if (b64reals)
                                {
                                    particles_.set_pos64(ipcount++, idim, pos[idim] * lunit + field.relem(i, j, k));
                                }
                                else
                                {
                                    particles_.set_pos32(ipcount++, idim, pos[idim] * lunit + field.relem(i, j, k));
                                }
                            }
                        }
                    }
                }
            }
            else if( lattice_type == lattice_masked ) 
            {
                if( field.global_size()%8 != 0 ){
                    music::elog << "For masked lattice type, linear field resolution must be a multiple of two." << std::endl;
                    abort();
                }

                if( lattice_index > 1 || lattice_index < 0 ){
                    music::elog << "For masked lattice type, lattice index must be 0 or 1." << std::endl;
                    abort();
                }

                for (size_t i = 0, ipcount = 0; i < field.size(0); ++i)
                {
                    for (size_t j = 0; j < field.size(1); ++j)
                    {
                        for (size_t k = 0; k < field.size(2); ++k)
                        {
                            if( this->get_mask_value(field.get_cell_idx_3d(i,j,k)) != lattice_index ) continue;

                            // get position (in box units) of the current cell of 3d array 'field'
                            auto pos = field.template get_unit_r<real_t>(i, j, k);
                            // add the displacement to get the particle position
                            if (b64reals){
                                particles_.set_pos64(ipcount++, idim, pos[idim] * lunit + field.relem(i, j, k));
                            }else{
                                particles_.set_pos32(ipcount++, idim, pos[idim] * lunit + field.relem(i, j, k));
                            }
                        }
                    }
                }
            }
            else
            {
                glass_ptr_->update_ghosts( field );
                #pragma omp parallel for
                for (size_t i = 0; i < glass_ptr_->size(); ++i)
                {
                    auto pos = glass_ptr_->glass_posr[i];
                    real_t disp = glass_ptr_->get_at(pos);
                    if (b64reals)
                    {
                        particles_.set_pos64(i, idim, pos[idim] / field.n_[idim] * lunit + disp);
                    }
                    else
                    {
                        particles_.set_pos32(i, idim, pos[idim] / field.n_[idim] * lunit + disp);
                    }
                }
            }
        }

        void set_velocities(lattice lattice_type, int lattice_index, int idim, const bool b64reals, field_t &field, config_file &cf)
        {
            if (lattice_type >= 0) // Bravais lattice
            {
                if( lattice_index > 1 || lattice_index < 0 ){
                    music::elog << "For Bravais lattice type, lattice index must be 0 or 1." << std::endl;
                    abort();
                }

                const size_t num_p_in_load = field.local_size();
                for (int ishift = 0; ishift < (1 << lattice_type); ++ishift)
                {
                    // if we are dealing with the secondary lattice, apply a global shift
                    if (ishift == 0 && lattice_index==1)
                    {
                        field.shift_field(second_lattice_shift[lattice_type]);
                    }
                    // can omit first shift since zero by convention, unless shifted already above, otherwise apply relative phase shift
                    if (ishift > 0)
                    {
                        field.shift_field(lattice_shifts[lattice_type][ishift] - lattice_shifts[lattice_type][ishift - 1]);
                    }
                    // read out values from phase shifted field and set assoc. particle's value
                    const auto ipcount0 = ishift * num_p_in_load;
                    for (size_t i = 0, ipcount = ipcount0; i < field.size(0); ++i)
                    {
                        for (size_t j = 0; j < field.size(1); ++j)
                        {
                            for (size_t k = 0; k < field.size(2); ++k)
                            {
                                if (b64reals)
                                {
                                    particles_.set_vel64(ipcount++, idim, field.relem(i, j, k));
                                }
                                else
                                {
                                    particles_.set_vel32(ipcount++, idim, field.relem(i, j, k));
                                }
                            }
                        }
                    }
                }
            }
            else if( lattice_type == lattice_masked ) 
            {
                if( field.global_size()%8 != 0 ){
                    music::elog << "For masked lattice type, linear field resolution must be a multiple of two." << std::endl;
                    abort();
                }

                if( lattice_index > 1 || lattice_index < 0 ){
                    music::elog << "For masked lattice type, lattice index must be 0 or 1." << std::endl;
                    abort();
                }

                for (size_t i = 0, ipcount = 0; i < field.size(0); ++i)
                {
                    for (size_t j = 0; j < field.size(1); ++j)
                    {
                        for (size_t k = 0; k < field.size(2); ++k)
                        {
                            if( this->get_mask_value(field.get_cell_idx_3d(i,j,k)) != lattice_index ) continue;

                            if (b64reals){
                                particles_.set_vel64(ipcount++, idim, field.relem(i, j, k));
                            }else{
                                particles_.set_vel32(ipcount++, idim, field.relem(i, j, k));
                            }
                        }
                    }
                }
            }
            else
            {
                glass_ptr_->update_ghosts( field );
                #pragma omp parallel for
                for (size_t i = 0; i < glass_ptr_->size(); ++i)
                {
                    auto pos = glass_ptr_->glass_posr[i];
                    real_t vel = glass_ptr_->get_at(pos);
                    if (b64reals)
                    {
                        particles_.set_vel64(i, idim, vel);
                    }
                    else
                    {
                        particles_.set_vel32(i, idim, vel);
                    }
                }
            }
        }

        const particle::container& get_particles() const noexcept{
            return particles_;
        }

    }; // struct lattice

} // namespace particle<|MERGE_RESOLUTION|>--- conflicted
+++ resolved
@@ -212,14 +212,8 @@
         lattice_generator(lattice lattice_type, int lattice_index, const bool b64reals, const bool b64ids, const bool bwithmasses, size_t IDoffset, const field_t &field, config_file &cf)
         : global_num_particles_(0)
         {
-<<<<<<< HEAD
-            if (lattice_type != lattice_glass)
-            {
-                music::wlog << "Glass ICs will currently be incorrect due to disabled ghost zone updates! " << std::endl;
-=======
             // initialise the particle mask with zeros (only used if lattice_type==lattice_masked)
             for( auto& m : particle_type_mask_) m = 0;
->>>>>>> c56136a8
 
             if (lattice_type >= 0) // These are the Bravais lattices
             {
